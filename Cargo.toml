[package]
authors = ["Apollo Devs"]
description = "Helper library for interacting with Cosmos dexes"
edition = "2021"
license = "GPL-3.0-or-later"
name = "cw-dex"
repository = "https://github.com/apollodao/cw-dex"
version = "0.0.1"

[features]
default = ["osmosis"]
osmosis = []

[dependencies]
cosmwasm-schema = "1.1.0"
cosmwasm-std = {version = "1.1.0", features = ["stargate"]}
cosmwasm-storage = "1.1.0"
cw-asset = { git = "https://github.com/apollodao/cw-asset.git", features = ["astroport"] }
cw-storage-plus = "0.16"
cw-utils-0-11 = { package = "cw-utils", version = "0.11" }
cw-utils = "0.16"
cw20 = "0.16"
cw20-base = "0.16"
num-bigint = "0.4"
num-rational = "0.4"
num-traits = "0.2.15"
osmo-bindings = "0.5.1"
schemars = "0.8.8"
serde = {version = "1.0.137", default-features = false, features = ["derive"]}
thiserror = {version = "1.0.31"}
prost = {version = "0.11.0", default-features = false, features = ["prost-derive"]}
apollo-utils = { git = "https://github.com/apollodao/apollo-utils.git" }
uint = "0.9.3"

# Osmosis
osmosis-std = { git = "https://github.com/apollodao/osmosis-rust", branch = "feat/latest-build" }

# Junoswap
wasmswap = { git = "https://github.com/Wasmswap/wasmswap-contracts.git", tag = "v1.1.0-beta", features = ["library"] }
cw20-0_10_3 = { package = "cw20", version = "0.10.3" } # We must import this version separately since it is what wasmswap uses.
<<<<<<< HEAD
stake-cw20 = "0.2"
stake-cw20-external-rewards = { git = "https://github.com/DA0-DA0/dao-contracts", features = ["library"] } # TODO: what version?

# Astroport
astroport-core = { package = "astroport", rev = "126d43216111df786472fe2a845c1e2fadfe4a36", git = "https://github.com/astroport-fi/astroport-core.git" }
delegate = "0.8"

[dev-dependencies]
# parametrized test cases
test-case = "2.2.1"
# Property test cases
proptest = "1.0.0"
=======
stake-cw20 = { version = "0.2", features = ["library"] }
# stake-cw20-external-rewards = { git = "https://github.com/DA0-DA0/dao-contracts", features = ["library"] }
>>>>>>> 7f75cdbd
<|MERGE_RESOLUTION|>--- conflicted
+++ resolved
@@ -38,20 +38,11 @@
 # Junoswap
 wasmswap = { git = "https://github.com/Wasmswap/wasmswap-contracts.git", tag = "v1.1.0-beta", features = ["library"] }
 cw20-0_10_3 = { package = "cw20", version = "0.10.3" } # We must import this version separately since it is what wasmswap uses.
-<<<<<<< HEAD
-stake-cw20 = "0.2"
-stake-cw20-external-rewards = { git = "https://github.com/DA0-DA0/dao-contracts", features = ["library"] } # TODO: what version?
-
-# Astroport
-astroport-core = { package = "astroport", rev = "126d43216111df786472fe2a845c1e2fadfe4a36", git = "https://github.com/astroport-fi/astroport-core.git" }
-delegate = "0.8"
+stake-cw20 = { version = "0.2", features = ["library"] }
+# stake-cw20-external-rewards = { git = "https://github.com/DA0-DA0/dao-contracts", features = ["library"] }
 
 [dev-dependencies]
 # parametrized test cases
 test-case = "2.2.1"
 # Property test cases
-proptest = "1.0.0"
-=======
-stake-cw20 = { version = "0.2", features = ["library"] }
-# stake-cw20-external-rewards = { git = "https://github.com/DA0-DA0/dao-contracts", features = ["library"] }
->>>>>>> 7f75cdbd
+proptest = "1.0.0"